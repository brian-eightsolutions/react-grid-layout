<html>
  <head>
<<<<<<< HEAD
    <script src="/react-grid-layout/dist/commons.js"></script>
    <script src="/react-grid-layout/dist/4-grid-property.bundle.js"></script>
    <title>RGL Example 4 - Grid Properties</title>
=======
    <script src="http://localhost:4002/dist/commons.js"></script>
    <script src="http://localhost:4002/dist/4-grid-property.bundle.js"></script>
    <title>RGL Example 4 - Grid Item Properties</title>
>>>>>>> 3b994e9b
  </head>
  <body>
    <h3>React-Grid-Layout Demo 4 - Grid Item Properties</h3>
    <p>This demo uses a layout assigned on the grid items themselves as the <code>_grid</code> property.</p>

    <ul>
    <li><a href="https://github.com/STRML/react-grid-layout">View project on GitHub</a></li>
    <li><a href="https://github.com/STRML/react-grid-layout/blob/master/test/examples/4-grid-property.jsx">View this example's source</a></li>
    <!-- <li><a href="2-no-dragging.html">View the next example</a></li> -->
    </ul>

    <div id="content"></div>
  </body>
</html><|MERGE_RESOLUTION|>--- conflicted
+++ resolved
@@ -1,14 +1,8 @@
 <html>
   <head>
-<<<<<<< HEAD
     <script src="/react-grid-layout/dist/commons.js"></script>
     <script src="/react-grid-layout/dist/4-grid-property.bundle.js"></script>
-    <title>RGL Example 4 - Grid Properties</title>
-=======
-    <script src="http://localhost:4002/dist/commons.js"></script>
-    <script src="http://localhost:4002/dist/4-grid-property.bundle.js"></script>
     <title>RGL Example 4 - Grid Item Properties</title>
->>>>>>> 3b994e9b
   </head>
   <body>
     <h3>React-Grid-Layout Demo 4 - Grid Item Properties</h3>
