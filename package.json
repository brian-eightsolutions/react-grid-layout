--- conflicted
+++ resolved
@@ -10,12 +10,8 @@
     "build-example": "webpack --config webpack-examples.config.js; node ./examples/generate.js",
     "check-build-example": "bash check-build-example.sh",
     "dev": "echo 'Open http://localhost:4002'; webpack-dev-server --config webpack-dev-server.config.js --hot --progress --colors --port 4002 --content-base .",
-<<<<<<< HEAD
-    "prepublish": "echo \"Don't publish this branch!\" && exit 1"
-=======
-    "prepublish": "npm run build",
+    "prepublish": "echo \"Don't publish this branch!\" && exit 1",
     "validate": "valiquire ./lib"
->>>>>>> 9beca5d6
   },
   "repository": {
     "type": "git",
@@ -78,14 +74,9 @@
   "publishConfig": {
     "registry": "https://registry.npmjs.org"
   },
-<<<<<<< HEAD
   "precommit": [
     "lint",
-    "check-build-example"
-=======
-  "pre-commit": [
-    "lint",
+    "check-build-example",
     "validate"
->>>>>>> 9beca5d6
   ]
 }