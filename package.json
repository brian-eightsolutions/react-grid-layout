{
<<<<<<< HEAD
  "name": "@eight-solutions/react-grid-layout",
  "version": "0.16.0-beta.4",
=======
  "name": "react-grid-layout",
  "version": "0.16.2",
>>>>>>> 6d2373f7
  "description": "A draggable and resizable grid layout with responsive breakpoints, for React.",
  "main": "index.js",
  "scripts": {
    "lint": "make lint",
    "test": "make test",
    "build": "make build",
    "build-example": "make build-example",
    "view-example": "make view-example",
    "dev": "make dev",
    "prepublishOnly": "make build",
    "validate": "npm ls",
    "flow": "flow",
    "precommit": "lint-staged && make lint"
  },
  "repository": {
    "type": "git",
    "url": "git+ssh://git@github.com/Eight-Solutions/react-grid-layout.git"
  },
  "keywords": [
    "react",
    "grid",
    "drag",
    "draggable",
    "resize",
    "resizable",
    "fluid",
    "responsive"
  ],
  "author": "Samuel Reed <samuel.trace.reed@gmail.com> (http://strml.net/)",
  "license": "MIT",
  "bugs": {
    "url": "https://github.com/STRML/react-grid-layout/issues"
  },
  "homepage": "https://github.com/STRML/react-grid-layout",
  "dependencies": {
    "classnames": "2.x",
    "lodash.isequal": "^4.0.0",
    "prop-types": "15.x",
    "react-draggable": "^3.0.3",
    "react-resizable": "^1.7.5"
  },
  "devDependencies": {
    "babel-cli": "^6.24.1",
    "babel-core": "^6.24.1",
    "babel-eslint": "^8.0.3",
    "babel-jest": "^21.2.0",
    "babel-loader": "^7.1.2",
    "babel-plugin-espower": "^2.3.2",
    "babel-plugin-react-transform": "^3.0.0",
    "babel-plugin-transform-react-constant-elements": "^6.5.0",
    "babel-plugin-transform-react-inline-elements": "^6.6.5",
    "babel-plugin-typecheck": "^3.6.1",
    "babel-preset-es2015": "^6.24.1",
    "babel-preset-react": "^6.24.1",
    "babel-preset-stage-1": "^6.24.1",
    "css-loader": "^0.28.7",
    "ejs": "^2.4.1",
    "eslint": "^4.13.0",
    "eslint-plugin-flowtype": "^2.40.1",
    "eslint-plugin-mocha": "^4.11.0",
    "eslint-plugin-react": "^7.5.1",
    "exports-loader": "^0.6.4",
    "flow-bin": "^0.61.0",
    "husky": "^0.14.3",
    "imports-loader": "^0.7.1",
    "jest-cli": "^21.2.1",
    "lint-staged": "^6.0.0",
    "lodash": "^4.3.0",
    "opener": "^1.4.3",
    "power-assert": "^1.4.4",
    "prettier": "^1.9.1",
    "react": "^16.2.0",
    "react-dom": "^16.2.0",
    "react-hot-loader": "^1.3.0",
    "react-transform-hmr": "^1.0.2",
    "style-loader": "^0.19.0",
    "valiquire": "^0.3.0",
    "webpack": "^3.10.0",
    "webpack-dev-server": "^2.9.7"
  },
  "publishConfig": {
    "registry": "https://registry.npmjs.org"
  },
  "jest": {
    "testMatch": [
      "<rootDir>/test/spec/*.js"
    ]
  },
  "lint-staged": {
    "*.{js,jsx}": [
      "prettier --write",
      "git add"
    ],
    "*.css": [
      "prettier --write",
      "git add"
    ]
  }
}<|MERGE_RESOLUTION|>--- conflicted
+++ resolved
@@ -1,11 +1,6 @@
 {
-<<<<<<< HEAD
   "name": "@eight-solutions/react-grid-layout",
-  "version": "0.16.0-beta.4",
-=======
-  "name": "react-grid-layout",
-  "version": "0.16.2",
->>>>>>> 6d2373f7
+  "version": "0.16.2-beta.4",
   "description": "A draggable and resizable grid layout with responsive breakpoints, for React.",
   "main": "index.js",
   "scripts": {
