{
  "name": "react-grid-layout",
  "version": "0.15.3",
  "description": "A draggable and resizable grid layout with responsive breakpoints, for React.",
  "main": "index.js",
  "scripts": {
    "lint": "make lint",
    "test": "make test",
    "build": "make build",
    "build-example": "make build-example",
    "check-build-example": "bash check-build-example.sh",
    "dev": "make dev",
<<<<<<< HEAD
    "prepublish": "echo \"Don't publish this branch!\" && exit 1",
    "validate": "npm ls"
=======
    "prepublishOnly": "make build",
    "validate": "npm ls",
    "flow": "flow"
>>>>>>> 02d07de9
  },
  "repository": {
    "type": "git",
    "url": "git@github.com:STRML/react-grid-layout.git"
  },
  "keywords": [
    "react",
    "grid",
    "drag",
    "draggable",
    "resize",
    "resizable",
    "fluid",
    "responsive"
  ],
  "author": "Samuel Reed <samuel.trace.reed@gmail.com> (http://strml.net/)",
  "license": "MIT",
  "bugs": {
    "url": "https://github.com/STRML/react-grid-layout/issues"
  },
  "homepage": "https://github.com/STRML/react-grid-layout",
  "dependencies": {
    "classnames": "2.x",
    "lodash.isequal": "^4.0.0",
    "prop-types": "15.x",
    "react-draggable": "^3.0.3",
    "react-resizable": "^1.7.5"
  },
  "devDependencies": {
    "babel-cli": "^6.24.1",
    "babel-core": "^6.24.1",
    "babel-eslint": "^8.0.1",
    "babel-jest": "^21.2.0",
    "babel-loader": "^7.1.2",
    "babel-plugin-react-transform": "^3.0.0",
    "babel-plugin-transform-react-constant-elements": "^6.5.0",
    "babel-plugin-transform-react-inline-elements": "^6.6.5",
    "babel-plugin-typecheck": "^3.6.1",
    "babel-preset-es2015": "^6.24.1",
    "babel-preset-react": "^6.24.1",
    "babel-preset-stage-1": "^6.24.1",
    "css-loader": "^0.28.7",
    "ejs": "^2.4.1",
    "eslint": "^4.7.2",
    "eslint-plugin-react": "^7.4.0",
    "exports-loader": "^0.6.4",
    "flow-bin": "^0.55.0",
    "imports-loader": "^0.7.1",
    "jest-cli": "^21.2.0",
    "jsxhint": "^0.15.1",
    "lodash": "^4.3.0",
    "pre-commit": "^1.1.2",
    "precommit-hook": "^3.0.0",
    "react": "^16.x",
    "react-dom": "^16.x",
    "react-hot-loader": "^1.3.0",
    "react-transform-hmr": "^1.0.2",
    "style-loader": "^0.18.2",
    "valiquire": "^0.3.0",
    "webpack": "^3.6.0",
    "webpack-dev-server": "^2.8.2"
  },
  "publishConfig": {
    "registry": "https://registry.npmjs.org"
  },
  "precommit": [
    "lint",
    "check-build-example"
  ]
}<|MERGE_RESOLUTION|>--- conflicted
+++ resolved
@@ -10,14 +10,9 @@
     "build-example": "make build-example",
     "check-build-example": "bash check-build-example.sh",
     "dev": "make dev",
-<<<<<<< HEAD
     "prepublish": "echo \"Don't publish this branch!\" && exit 1",
-    "validate": "npm ls"
-=======
-    "prepublishOnly": "make build",
     "validate": "npm ls",
     "flow": "flow"
->>>>>>> 02d07de9
   },
   "repository": {
     "type": "git",
