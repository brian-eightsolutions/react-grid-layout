--- conflicted
+++ resolved
@@ -7,20 +7,6 @@
 } from "react";
 export type LayoutItem = {
   w: number,
-<<<<<<< HEAD
-	h: number,
-	x: number,
-	y: number,
-	i: string,
-  minW?: number,
-	minH?: number,
-	maxW?: number,
-	maxH?: number,
-  moved?: boolean,
-	static?: boolean,
-  isDraggable?: ?boolean,
-	isResizable?: ?boolean
-=======
   h: number,
   x: number,
   y: number,
@@ -33,7 +19,6 @@
   static?: boolean,
   isDraggable?: ?boolean,
   isResizable?: ?boolean
->>>>>>> 6d2373f7
 };
 export type Layout = Array<LayoutItem>;
 export type Position = {
@@ -45,19 +30,11 @@
 export type ReactDraggableCallbackData = {
   node: HTMLElement,
   x: number,
-<<<<<<< HEAD
-	y: number,
-  deltaX: number,
-	deltaY: number,
-  lastX: number,
-	lastY: number
-=======
   y: number,
   deltaX: number,
   deltaY: number,
   lastX: number,
   lastY: number
->>>>>>> 6d2373f7
 };
 
 export type PartialPosition = { left: number, top: number };
@@ -163,17 +140,11 @@
  * @return {Array}       Compacted Layout.
  */
 export function compact(
-<<<<<<< HEAD
 	layout: Layout,
 	compactType: CompactType,
 	cols: number,
 	margin: [number, number],
 	responsive: boolean
-=======
-  layout: Layout,
-  compactType: CompactType,
-  cols: number
->>>>>>> 6d2373f7
 ): Layout {
   // Statics go in the compareWith array right away so items flow around them.
   const compareWith = getStatics(layout);
@@ -187,11 +158,7 @@
 
     // Don't move static elements
     if (!l.static) {
-<<<<<<< HEAD
-      l = compactItem(compareWith, l, compactType, cols, margin, responsive);
-=======
-      l = compactItem(compareWith, l, compactType, cols, sorted);
->>>>>>> 6d2373f7
+      l = compactItem(compareWith, l, compactType, cols, sorted, margin, responsive);
 
       // Add to comparison array. We only collide with items before this one.
       // Statics are already in this array.
@@ -246,26 +213,16 @@
  * Compact an item in the layout.
  */
 export function compactItem(
-<<<<<<< HEAD
 	compareWith: Layout,
 	l: LayoutItem,
 	compactType: CompactType,
 	cols: number,
+	fullLayout: Layout,
 	margin: [number, number],
 	responsive: boolean
 ): LayoutItem {
   const compactV = compactType === 'vertical';
   const compactH = compactType === 'horizontal';
-=======
-  compareWith: Layout,
-  l: LayoutItem,
-  compactType: CompactType,
-  cols: number,
-  fullLayout: Layout
-): LayoutItem {
-  const compactV = compactType === "vertical";
-  const compactH = compactType === "horizontal";
->>>>>>> 6d2373f7
   if (compactV) {
     // Bottom 'y' possible is the bottom of the layout.
     // This allows you to do nice stuff like specify {y: Infinity}
@@ -289,17 +246,11 @@
   let collides;
   while ((collides = getFirstCollision(compareWith, l))) {
     if (compactH) {
-<<<<<<< HEAD
-      l.x = responsive === true ? collides.x + collides.w :
-			collides.x + collides.w + margin[0];
+      resolveCompactionCollision(fullLayout, l, responsive === true ? collides.x + collides.w :
+			collides.x + collides.w + margin[0], "x");
     } else {
-      l.y = responsive === true ? collides.y + collides.h :
-			collides.y + collides.h + margin[1];
-=======
-      resolveCompactionCollision(fullLayout, l, collides.x + collides.w, "x");
-    } else {
-      resolveCompactionCollision(fullLayout, l, collides.y + collides.h, "y");
->>>>>>> 6d2373f7
+      resolveCompactionCollision(fullLayout, l, responsive === true ? collides.y + collides.h :
+			collides.y + collides.h + margin[1], "y");
     }
     // Since we can't grow without bounds horizontally, if we've overflown, let's move it down and try again.
     if (responsive === true && compactH && l.x + l.w > cols) {
@@ -319,15 +270,10 @@
  * @param  {Number} bounds Number of columns.
  */
 export function correctBounds(
-<<<<<<< HEAD
 	layout: Layout,
 	bounds: {cols: number},
 	width: number,
 	responsive: boolean
-=======
-  layout: Layout,
-  bounds: { cols: number }
->>>>>>> 6d2373f7
 ): Layout {
   const collidesWith = getStatics(layout);
   for (let i = 0, len = layout.length; i < len; i++) {
@@ -523,14 +469,8 @@
   // unwanted swapping behavior.
   if (isUserAction) {
     // Make a mock item so we don't modify the item here, only modify in moveElement.
-<<<<<<< HEAD
-
-		const fakeItem: LayoutItem = {
-      x: compactH  ? Math.max(collidesWith.x - itemToMove.w, 0) : itemToMove.x,
-=======
     const fakeItem: LayoutItem = {
       x: compactH ? Math.max(collidesWith.x - itemToMove.w, 0) : itemToMove.x,
->>>>>>> 6d2373f7
       y: !compactH ? Math.max(collidesWith.y - itemToMove.h, 0) : itemToMove.y,
       w: itemToMove.w,
       h: itemToMove.h,
@@ -658,7 +598,6 @@
  * @return {Array}                Working layout.
  */
 export function synchronizeLayoutWithChildren(
-<<<<<<< HEAD
 	initialLayout: Layout,
 	children: ReactChildren,
 	cols: number,
@@ -668,13 +607,6 @@
 	responsive: boolean
 ): Layout {
 
-=======
-  initialLayout: Layout,
-  children: ReactChildren,
-  cols: number,
-  compactType: CompactType
-): Layout {
->>>>>>> 6d2373f7
   initialLayout = initialLayout || [];
 
   // Generate one layout item per child.
@@ -713,13 +645,8 @@
   });
 
   // Correct the layout.
-<<<<<<< HEAD
   layout = correctBounds(layout, {cols: cols}, width, responsive);
   layout = compact(layout, compactType, cols, margin, responsive);
-=======
-  layout = correctBounds(layout, { cols: cols });
-  layout = compact(layout, compactType, cols);
->>>>>>> 6d2373f7
 
   return layout;
 }
