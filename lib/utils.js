--- conflicted
+++ resolved
@@ -7,20 +7,6 @@
 } from "react";
 export type LayoutItem = {
   w: number,
-<<<<<<< HEAD
-	h: number,
-	x: number,
-	y: number,
-	i: string,
-  minW?: number,
-	minH?: number,
-	maxW?: number,
-	maxH?: number,
-  moved?: boolean,
-	static?: boolean,
-  isDraggable?: ?boolean,
-	isResizable?: ?boolean
-=======
   h: number,
   x: number,
   y: number,
@@ -33,7 +19,6 @@
   static?: boolean,
   isDraggable?: ?boolean,
   isResizable?: ?boolean
->>>>>>> 8f33c8e2
 };
 export type Layout = Array<LayoutItem>;
 export type Position = {
@@ -45,19 +30,11 @@
 export type ReactDraggableCallbackData = {
   node: HTMLElement,
   x: number,
-<<<<<<< HEAD
-	y: number,
-  deltaX: number,
-	deltaY: number,
-  lastX: number,
-	lastY: number
-=======
   y: number,
   deltaX: number,
   deltaY: number,
   lastX: number,
   lastY: number
->>>>>>> 8f33c8e2
 };
 
 export type PartialPosition = { left: number, top: number };
@@ -163,17 +140,9 @@
  * @return {Array}       Compacted Layout.
  */
 export function compact(
-<<<<<<< HEAD
-	layout: Layout,
-	compactType: CompactType,
-	cols: number,
-	margin: [number, number],
-	responsive: boolean
-=======
   layout: Layout,
   compactType: CompactType,
   cols: number
->>>>>>> 8f33c8e2
 ): Layout {
   // Statics go in the compareWith array right away so items flow around them.
   const compareWith = getStatics(layout);
@@ -187,11 +156,7 @@
 
     // Don't move static elements
     if (!l.static) {
-<<<<<<< HEAD
-      l = compactItem(compareWith, l, compactType, cols, margin, responsive);
-=======
       l = compactItem(compareWith, l, compactType, cols, sorted);
->>>>>>> 8f33c8e2
 
       // Add to comparison array. We only collide with items before this one.
       // Statics are already in this array.
@@ -246,17 +211,6 @@
  * Compact an item in the layout.
  */
 export function compactItem(
-<<<<<<< HEAD
-	compareWith: Layout,
-	l: LayoutItem,
-	compactType: CompactType,
-	cols: number,
-	margin: [number, number],
-	responsive: boolean
-): LayoutItem {
-  const compactV = compactType === 'vertical';
-  const compactH = compactType === 'horizontal';
-=======
   compareWith: Layout,
   l: LayoutItem,
   compactType: CompactType,
@@ -265,7 +219,6 @@
 ): LayoutItem {
   const compactV = compactType === "vertical";
   const compactH = compactType === "horizontal";
->>>>>>> 8f33c8e2
   if (compactV) {
     // Bottom 'y' possible is the bottom of the layout.
     // This allows you to do nice stuff like specify {y: Infinity}
@@ -276,9 +229,7 @@
       l.y--;
     }
   } else if (compactH) {
-		if (responsive === true) {
-			l.y =  Math.min(bottom(compareWith), l.y);
-		}
+    l.y = Math.min(bottom(compareWith), l.y);
     // Move the element left as far as it can go without colliding.
     while (l.x > 0 && !getFirstCollision(compareWith, l)) {
       l.x--;
@@ -289,26 +240,16 @@
   let collides;
   while ((collides = getFirstCollision(compareWith, l))) {
     if (compactH) {
-<<<<<<< HEAD
-      l.x = responsive === true ? collides.x + collides.w :
-			collides.x + collides.w + margin[0];
-    } else {
-      l.y = responsive === true ? collides.y + collides.h :
-			collides.y + collides.h + margin[1];
-=======
       resolveCompactionCollision(fullLayout, l, collides.x + collides.w, "x");
     } else {
       resolveCompactionCollision(fullLayout, l, collides.y + collides.h, "y");
->>>>>>> 8f33c8e2
     }
     // Since we can't grow without bounds horizontally, if we've overflown, let's move it down and try again.
-    if (responsive === true && compactH && l.x + l.w > cols) {
+    if (compactH && l.x + l.w > cols) {
       l.x = cols - l.w;
       l.y++;
     }
-
-  }
-
+  }
   return l;
 }
 
@@ -319,37 +260,19 @@
  * @param  {Number} bounds Number of columns.
  */
 export function correctBounds(
-<<<<<<< HEAD
-	layout: Layout,
-	bounds: {cols: number},
-	width: number,
-	responsive: boolean
-=======
   layout: Layout,
   bounds: { cols: number }
->>>>>>> 8f33c8e2
 ): Layout {
   const collidesWith = getStatics(layout);
   for (let i = 0, len = layout.length; i < len; i++) {
     const l = layout[i];
-		if (responsive === false) {
-			// Overflows right
-			// Do nothing. It's not supposed to be responsive.
-
-			// Overflows left
-			if (l.x < 0) {
-				l.x = 0;
-			}
-		}
-		if (responsive === true) {
-			// Overflows right
-			if (l.x + l.w > bounds.cols) l.x = bounds.cols - l.w;
-			// Overflows left
-			if (l.x < 0) {
-				l.x = 0;
-				l.w = bounds.cols;
-			}
-		}
+    // Overflows right
+    if (l.x + l.w > bounds.cols) l.x = bounds.cols - l.w;
+    // Overflows left
+    if (l.x < 0) {
+      l.x = 0;
+      l.w = bounds.cols;
+    }
     if (!l.static) collidesWith.push(l);
     else {
       // If this is static and collides with other statics, we must move it down.
@@ -523,14 +446,8 @@
   // unwanted swapping behavior.
   if (isUserAction) {
     // Make a mock item so we don't modify the item here, only modify in moveElement.
-<<<<<<< HEAD
-
-		const fakeItem: LayoutItem = {
-      x: compactH  ? Math.max(collidesWith.x - itemToMove.w, 0) : itemToMove.x,
-=======
     const fakeItem: LayoutItem = {
       x: compactH ? Math.max(collidesWith.x - itemToMove.w, 0) : itemToMove.x,
->>>>>>> 8f33c8e2
       y: !compactH ? Math.max(collidesWith.y - itemToMove.h, 0) : itemToMove.y,
       w: itemToMove.w,
       h: itemToMove.h,
@@ -658,23 +575,11 @@
  * @return {Array}                Working layout.
  */
 export function synchronizeLayoutWithChildren(
-<<<<<<< HEAD
-	initialLayout: Layout,
-	children: ReactChildren,
-	cols: number,
-	compactType: CompactType,
-	width: number,
-	margin: [number, number],
-	responsive: boolean
-): Layout {
-
-=======
   initialLayout: Layout,
   children: ReactChildren,
   cols: number,
   compactType: CompactType
 ): Layout {
->>>>>>> 8f33c8e2
   initialLayout = initialLayout || [];
 
   // Generate one layout item per child.
@@ -713,13 +618,8 @@
   });
 
   // Correct the layout.
-<<<<<<< HEAD
-  layout = correctBounds(layout, {cols: cols}, width, responsive);
-  layout = compact(layout, compactType, cols, margin, responsive);
-=======
   layout = correctBounds(layout, { cols: cols });
   layout = compact(layout, compactType, cols);
->>>>>>> 8f33c8e2
 
   return layout;
 }
