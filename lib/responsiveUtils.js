--- conflicted
+++ resolved
@@ -77,7 +77,6 @@
  * @return {Array}             New layout.
  */
 export function findOrGenerateResponsiveLayout(
-<<<<<<< HEAD
 	layouts: ResponsiveLayout,
 	breakpoints: Breakpoints,
 	breakpoint: Breakpoint,
@@ -86,14 +85,6 @@
 	compactType: CompactType,
 	margin: [number, number],
 	responsive: boolean
-=======
-  layouts: ResponsiveLayout,
-  breakpoints: Breakpoints,
-  breakpoint: Breakpoint,
-  lastBreakpoint: Breakpoint,
-  cols: number,
-  compactType: CompactType
->>>>>>> 6d2373f7
 ): Layout {
   // If it already exists, just return it.
   if (layouts[breakpoint]) return cloneLayout(layouts[breakpoint]);
@@ -111,7 +102,6 @@
     }
   }
   layout = cloneLayout(layout || []); // clone layout so we don't modify existing items
-<<<<<<< HEAD
   return compact(
 		correctBounds(layout, {cols: cols}, 0, true),
 		compactType,
@@ -119,9 +109,6 @@
 		margin,
 		responsive
 	);
-=======
-  return compact(correctBounds(layout, { cols: cols }), compactType, cols);
->>>>>>> 6d2373f7
 }
 
 /**
