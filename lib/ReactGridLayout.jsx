--- conflicted
+++ resolved
@@ -1,16 +1,4 @@
 // @flow
-<<<<<<< HEAD
-import React from 'react';
-import PropTypes from 'prop-types';
-import isEqual from 'lodash.isequal';
-import classNames from 'classnames';
-import {autoBindHandlers, bottom, childrenEqual, cloneLayoutItem, compact, getLayoutItem, moveElement,
-  synchronizeLayoutWithChildren, validateLayout, getFirstCollision} from './utils';
-import FixedGridItem from './FixedGridItem';
-import GridItem from './GridItem';
-import type {ChildrenArray as ReactChildrenArray, Element as ReactElement} from 'react';
-const noop = function() {};
-=======
 import React from "react";
 import PropTypes from "prop-types";
 import isEqual from "lodash.isequal";
@@ -28,12 +16,12 @@
   getFirstCollision,
   noop
 } from "./utils";
+import FixedGridItem from './FixedGridItem';
 import GridItem from "./GridItem";
 import type {
   ChildrenArray as ReactChildrenArray,
   Element as ReactElement
 } from "react";
->>>>>>> 6d2373f7
 
 // Types
 import type {
@@ -250,24 +238,15 @@
   state: State = {
     activeDrag: null,
     layout: synchronizeLayoutWithChildren(
-<<<<<<< HEAD
 			this.props.layout,
 			this.props.children,
 			this.props.cols,
-      // Legacy support for verticalCompact: false
-      this.compactType(),
+			// Legacy support for verticalCompact: false
+			this.compactType(),
 			this.props.width,
 			this.props.margin,
 			this.props.responsive
 		),
-=======
-      this.props.layout,
-      this.props.children,
-      this.props.cols,
-      // Legacy support for verticalCompact: false
-      this.compactType()
-    ),
->>>>>>> 6d2373f7
     mounted: false,
     oldDragItem: null,
     oldLayout: null,
@@ -312,7 +291,6 @@
     // We need to regenerate the layout.
     if (newLayoutBase) {
       const newLayout = synchronizeLayoutWithChildren(
-<<<<<<< HEAD
 				newLayoutBase,
 				nextProps.children,
 				nextProps.cols,
@@ -322,13 +300,6 @@
 				nextProps.responsive
 			);
 
-=======
-        newLayoutBase,
-        nextProps.children,
-        nextProps.cols,
-        this.compactType(nextProps)
-      );
->>>>>>> 6d2373f7
       const oldLayout = this.state.layout;
       this.setState({ layout: newLayout });
       this.onLayoutMaybeChanged(newLayout, oldLayout);
@@ -341,7 +312,6 @@
    * @return {String} Container height in pixels.
    */
   containerHeight() {
-<<<<<<< HEAD
 		const {layout} = this.state;
 		const {autoSize, containerPadding, margin, responsive, rowHeight} = this.props;
 		if (!autoSize) return;
@@ -351,23 +321,10 @@
 		if (responsive === false) return this.processFixedGridHeight();
 
 		// When responsive=true (default behaviour)
-    const nbRow = bottom(layout);
-    const containerPaddingY = containerPadding ? containerPadding[1] : margin[1];
+		const nbRow = bottom(layout);
+		const containerPaddingY = containerPadding ? containerPadding[1] : margin[1];
 
 		return nbRow * rowHeight + (nbRow - 1) * margin[1] + containerPaddingY * 2 + 'px';
-=======
-    if (!this.props.autoSize) return;
-    const nbRow = bottom(this.state.layout);
-    const containerPaddingY = this.props.containerPadding
-      ? this.props.containerPadding[1]
-      : this.props.margin[1];
-    return (
-      nbRow * this.props.rowHeight +
-      (nbRow - 1) * this.props.margin[1] +
-      containerPaddingY * 2 +
-      "px"
-    );
->>>>>>> 6d2373f7
   }
 
 	/**
@@ -410,15 +367,9 @@
     if (!l) return;
 
     this.setState({
-<<<<<<< HEAD
-			oldDragItem: cloneLayoutItem(l),
-			oldLayout: this.state.layout}
-		);
-=======
       oldDragItem: cloneLayoutItem(l),
       oldLayout: this.state.layout
     });
->>>>>>> 6d2373f7
 
     this.props.onDragStart(layout, l, l, null, e, node);
   }
@@ -431,7 +382,6 @@
    * @param {Event} e The mousedown event
    * @param {Element} node The current dragging DOM element
    */
-<<<<<<< HEAD
   onDrag(i:string, x:number, y:number, {e, node}: GridDragEvent) {
     const {oldDragItem} = this.state;
     let {layout} = this.state;
@@ -442,12 +392,6 @@
 			preventCollision,
 			responsive
 		} = this.props;
-=======
-  onDrag(i: string, x: number, y: number, { e, node }: GridDragEvent) {
-    const { oldDragItem } = this.state;
-    let { layout } = this.state;
-    const { cols } = this.props;
->>>>>>> 6d2373f7
     var l = getLayoutItem(layout, i);
     if (!l) return;
 
@@ -463,9 +407,6 @@
 
     // Move the element to the dragged location.
     const isUserAction = true;
-<<<<<<< HEAD
-    layout = moveElement(layout, l, x, y, isUserAction, preventCollision, this.compactType(), cols);
-=======
     layout = moveElement(
       layout,
       l,
@@ -476,7 +417,6 @@
       this.compactType(),
       cols
     );
->>>>>>> 6d2373f7
 
     onDrag(layout, oldDragItem, l, placeholder, e, node);
 
@@ -494,7 +434,6 @@
    * @param {Event} e The mousedown event
    * @param {Element} node The current dragging DOM element
    */
-<<<<<<< HEAD
   onDragStop(i:string, x:number, y:number, {e, node}: GridDragEvent) {
     const {oldDragItem} = this.state;
     let {layout} = this.state;
@@ -504,12 +443,6 @@
 			preventCollision,
 			responsive
 		} = this.props;
-=======
-  onDragStop(i: string, x: number, y: number, { e, node }: GridDragEvent) {
-    const { oldDragItem } = this.state;
-    let { layout } = this.state;
-    const { cols, preventCollision } = this.props;
->>>>>>> 6d2373f7
     const l = getLayoutItem(layout, i);
     if (!l) return;
 
@@ -529,13 +462,8 @@
     this.props.onDragStop(layout, oldDragItem, l, null, e, node);
 
     // Set state
-<<<<<<< HEAD
     const newLayout = compact(layout, this.compactType(), cols, margin, responsive);
     const {oldLayout} = this.state;
-=======
-    const newLayout = compact(layout, this.compactType(), cols);
-    const { oldLayout } = this.state;
->>>>>>> 6d2373f7
     this.setState({
       activeDrag: null,
       layout: newLayout,
@@ -566,7 +494,6 @@
     this.props.onResizeStart(layout, l, l, null, e, node);
   }
 
-<<<<<<< HEAD
   onResize(i:string, w:number, h:number, {e, node}: GridResizeEvent) {
     const {layout, oldResizeItem} = this.state;
     const {
@@ -576,11 +503,6 @@
 			preventCollision,
 			responsive
 		} = this.props;
-=======
-  onResize(i: string, w: number, h: number, { e, node }: GridResizeEvent) {
-    const { layout, oldResizeItem } = this.state;
-    const { cols, preventCollision } = this.props;
->>>>>>> 6d2373f7
     var l = getLayoutItem(layout, i);
     if (!l) return;
 
@@ -612,7 +534,6 @@
     });
   }
 
-<<<<<<< HEAD
   onResizeStop(i:string, w:number, h:number, {e, node}: GridResizeEvent) {
     const {layout, oldResizeItem} = this.state;
     const {
@@ -621,23 +542,13 @@
 			onResizeStop,
 			responsive
 		} = this.props;
-=======
-  onResizeStop(i: string, w: number, h: number, { e, node }: GridResizeEvent) {
-    const { layout, oldResizeItem } = this.state;
-    const { cols } = this.props;
->>>>>>> 6d2373f7
     var l = getLayoutItem(layout, i);
 
     onResizeStop(layout, oldResizeItem, l, null, e, node);
 
     // Set state
-<<<<<<< HEAD
     const newLayout = compact(layout, this.compactType(), cols, margin, responsive);
     const {oldLayout} = this.state;
-=======
-    const newLayout = compact(layout, this.compactType(), cols);
-    const { oldLayout } = this.state;
->>>>>>> 6d2373f7
     this.setState({
       activeDrag: null,
       layout: newLayout,
@@ -656,7 +567,6 @@
     const { activeDrag } = this.state;
     if (!activeDrag) return null;
     const {
-<<<<<<< HEAD
 			cols,
 			colWidth,
 			width,
@@ -690,21 +600,11 @@
 					</FixedGridItem>
 			);
 		}
-=======
-      width,
-      cols,
-      margin,
-      containerPadding,
-      rowHeight,
-      maxRows,
-      useCSSTransforms
-    } = this.props;
->>>>>>> 6d2373f7
 
     // {...this.state.activeDrag} is pretty slow, actually
     return (
       <GridItem
-				cols={cols}
+		cols={cols}
         w={activeDrag.w}
         h={activeDrag.h}
         x={activeDrag.x}
@@ -717,14 +617,8 @@
         maxRows={maxRows}
         rowHeight={rowHeight}
         isDraggable={false}
-<<<<<<< HEAD
-				isResizable={false}
+        isResizable={false}
         useCSSTransforms={useCSSTransforms}>
-=======
-        isResizable={false}
-        useCSSTransforms={useCSSTransforms}
-      >
->>>>>>> 6d2373f7
         <div />
       </GridItem>
     );
@@ -744,39 +638,22 @@
 
     const l = getLayoutItem(layout, String(child.key));
     if (!l) return null;
-<<<<<<< HEAD
 
     const {
-			width,
-			cols,
-			colWidth,
-			margin,
-			containerPadding,
-			rowHeight,
-      maxRows,
-			isDraggable,
-			isResizable,
-			useCSSTransforms,
-      draggableCancel,
-			draggableHandle,
-			responsive
-		} = this.props;
-=======
-    const {
-      width,
-      cols,
-      margin,
-      containerPadding,
-      rowHeight,
-      maxRows,
-      isDraggable,
-      isResizable,
-      useCSSTransforms,
-      draggableCancel,
-      draggableHandle
-    } = this.props;
-    const { mounted } = this.state;
->>>>>>> 6d2373f7
+		width,
+		cols,
+		colWidth,
+		margin,
+		containerPadding,
+		rowHeight,
+		maxRows,
+		isDraggable,
+		isResizable,
+		useCSSTransforms,
+		draggableCancel,
+		draggableHandle,
+		responsive
+	} = this.props;
 
     // Parse 'static'. Any properties defined directly on the grid item will take precedence.
     const draggable = Boolean(
@@ -843,12 +720,7 @@
         minW={l.minW}
         maxH={l.maxH}
         maxW={l.maxW}
-<<<<<<< HEAD
         static={l.static}>
-=======
-        static={l.static}
-      >
->>>>>>> 6d2373f7
         {child}
       </GridItem>
     );
